--- conflicted
+++ resolved
@@ -129,11 +129,11 @@
                 "username":      os.getenv("AZ_USERNAME")      or os.getenv("MAIL_USER"),
                 "password":      os.getenv("AZ_PASSWORD")      or os.getenv("MAIL_PASSWORD"),
                 "base_url":      os.getenv("AZ_BASE_URL", "https://graph.microsoft.com/v1.0"),
-<<<<<<< HEAD
+
                 "auth_mode":     os.getenv("AZ_AUTH_MODE", "app"),
-=======
+
                 "user_id":      os.getenv("AZ_USER_ID")      or os.getenv("USER_ID"),
->>>>>>> 76ce8844
+
             },
             "analysis": {
                 "top_n": int(os.getenv("ANALYSIS_TOP_N", "5")),
