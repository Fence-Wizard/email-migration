[graph]
client_id = "YOUR_AZURE_CLIENT_ID"
client_secret = "YOUR_AZURE_CLIENT_SECRET"
tenant_id = "YOUR_AZURE_TENANT_ID"
username = "YOUR_AZURE_USERNAME"
password = "YOUR_AZURE_PASSWORD"
base_url = "https://graph.microsoft.com/v1.0"
<<<<<<< HEAD
auth_mode = "app"
=======
user_id = "TARGET_USER_ID"
>>>>>>> 76ce8844

[analysis]
top_n = 5

[nlp]
model = "distilbert-base-uncased"

[meta]
git_sha = ""<|MERGE_RESOLUTION|>--- conflicted
+++ resolved
@@ -5,11 +5,11 @@
 username = "YOUR_AZURE_USERNAME"
 password = "YOUR_AZURE_PASSWORD"
 base_url = "https://graph.microsoft.com/v1.0"
-<<<<<<< HEAD
+
 auth_mode = "app"
-=======
+
 user_id = "TARGET_USER_ID"
->>>>>>> 76ce8844
+
 
 [analysis]
 top_n = 5
